--- conflicted
+++ resolved
@@ -1,463 +1,450 @@
-import os
-import streamlit as st
-import pandas as pd
-import plotly.express as px
-from input import convert_data_types
-from operations import CustomerAnalytics
-from mapping import auto_map_columns, expected_orders_cols, expected_transaction_cols
-from cltv_model import fit_bgf_ggf
-from churn_model import train_churn_model
-from cox_model import train_cox_model
-
-# Sample file paths
-BASE_DIR = os.path.dirname(__file__)
-SAMPLE_ORDER_PATH = os.path.join(BASE_DIR, "sample_data", "Orders.csv")
-SAMPLE_TRANS_PATH = os.path.join(BASE_DIR, "sample_data", "Transactional.csv")
-
-def run_streamlit_app():
-    st.set_page_config(page_title="CLTV Dashboard", layout="wide")
-    st.title("Customer Lifetime Value Dashboard")
-
-    tab1, tab2, tab3, tab4, tab5 = st.tabs(["Upload / Load Data", "Insights", "Detailed View", "Predictions", "Churn"])
-    with tab1:
-        handle_data_upload()
-    if data_ready():
-        with tab2:
-            show_insights()
-        with tab3:
-            show_detailed_view(
-                st.session_state['rfm_segmented'],
-                st.session_state['at_risk']
-            )
-        with tab4:
-            show_prediction_tab(st.session_state['rfm_segmented'])
-        with tab5:
-            show_churn_tab()
-    else:
-        for tab in [tab2, tab3, tab4, tab5]:
-            with tab:
-                st.warning("⚠ Please upload or load data first.")
-
-def handle_data_upload():
-    orders_file = st.file_uploader("Upload Orders CSV", type=["csv"])
-    transactions_file = st.file_uploader("Upload Transactions CSV", type=["csv"])
-
-    if orders_file and transactions_file:
-        st.session_state['orders_file'] = orders_file
-        st.session_state['transactions_file'] = transactions_file
-        st.session_state['use_sample'] = False
-        process_data()
-    elif st.button("🚀 Use Sample Data Instead"):
-        st.session_state['use_sample'] = True
-        process_data()
-
-def process_data():
-    try:
-        if st.session_state.get('use_sample'):
-            df_orders = pd.read_csv(SAMPLE_ORDER_PATH)
-            df_transactions = pd.read_csv(SAMPLE_TRANS_PATH)
-        else:
-            df_orders = pd.read_csv(st.session_state['orders_file'])
-            df_transactions = pd.read_csv(st.session_state['transactions_file'])
-
-        if has_duplicate_columns(df_orders, df_transactions):
-            st.error("❌ Duplicate column names detected.")
-            return
-
-        orders_mapping = auto_map_columns(df_orders, expected_orders_cols)
-        trans_mapping = auto_map_columns(df_transactions, expected_transaction_cols)
-
-        df_orders = df_orders.rename(columns={v: k for k, v in orders_mapping.items()})
-        df_transactions = df_transactions.rename(columns={v: k for k, v in trans_mapping.items()})
-        df_orders, df_transactions = convert_data_types(df_orders, df_transactions)
-
-        analytics = CustomerAnalytics(df_transactions)
-        customer_level = analytics.compute_customer_level()
-        rfm_segmented = analytics.rfm_segmentation(customer_level)
-        rfm_segmented = analytics.calculate_cltv(rfm_segmented)
-        rfm_segmented = analytics.label_churned_customers(rfm_segmented)
-        rfm_segmented = analytics.prepare_survival_data(rfm_segmented)
-
-        X, y = analytics.get_churn_features(rfm_segmented)
-
-        model, report, importances, X_test, y_test = train_churn_model(X, y)
-
-        rfm_segmented['predicted_churn_prob'] = model.predict_proba(X)[:, 1]
-        rfm_segmented['predicted_churn'] = (rfm_segmented['predicted_churn_prob'] >= 0.5).astype(int)
-
-        predicted_cltv = fit_bgf_ggf(df_transactions)
-        rfm_segmented = rfm_segmented.merge(predicted_cltv, on='User ID', how='left')
-        rfm_segmented['predicted_cltv_3m'] = rfm_segmented['predicted_cltv_3m'].fillna(0)
-
-        at_risk = analytics.customers_at_risk(rfm_segmented)
-
-        cox_features = ['recency', 'frequency', 'monetary', 'aov', 'avg_days_between_orders',
-                'CLTV_30d', 'CLTV_60d', 'CLTV_90d']
-        cox_model, rfm_segmented = train_cox_model(rfm_segmented, cox_features)
-        st.session_state['cox_model'] = cox_model
-
-        st.session_state['df_orders'] = df_orders
-        st.session_state['df_transactions'] = df_transactions
-        st.session_state['rfm_segmented'] = rfm_segmented
-        st.session_state['at_risk'] = at_risk
-        st.session_state['churn_model'] = model
-        st.session_state['churn_report'] = report
-        st.session_state['churn_importance'] = importances
-
-        st.success("✅ Data processed successfully!")
-
-    except Exception as e:
-        st.error(f"❌ Error during processing: {e}")
-
-def data_ready():
-    keys = ['df_orders', 'df_transactions', 'rfm_segmented', 'at_risk']
-    return all(k in st.session_state and st.session_state[k] is not None for k in keys)
-
-def show_insights():
-    rfm_segmented = st.session_state['rfm_segmented']
-    at_risk = st.session_state['at_risk']
-    df_orders = st.session_state['df_orders']
-    df_transactions = st.session_state['df_transactions']
-
-    st.subheader("📌 Key KPIs")
-
-    # Safety check: required columns must exist in already-standardized format
-    required_order_cols = {'Quantity', 'Unit Price', 'Order Date', 'User ID'}
-    required_trans_cols = {'User ID', 'Transaction ID'}
-
-    if not required_order_cols.issubset(df_orders.columns):
-        st.warning(f"⚠ Required columns missing from orders: {required_order_cols - set(df_orders.columns)}")
-        return
-    if not required_trans_cols.issubset(df_transactions.columns):
-        st.warning(f"⚠ Required columns missing from transactions: {required_trans_cols - set(df_transactions.columns)}")
-        return
-
-    # KPI Calculations
-    df_orders['Revenue'] = df_orders['Quantity'] * df_orders['Unit Price']
-    total_revenue = df_orders['Revenue'].sum()
-    aov = df_orders.groupby('User ID')['Revenue'].sum().mean()
-    avg_cltv = rfm_segmented['CLTV'].mean()
-    avg_txns_per_user = df_transactions.groupby('User ID')['Transaction ID'].nunique().mean()
-
-    start_date = pd.to_datetime(df_orders['Order Date']).min().strftime("%d-%m-%Y")
-    end_date = pd.to_datetime(df_orders['Order Date']).max().strftime("%d-%m-%Y")
-    total_customers = len(rfm_segmented)
-    high_value_customers = (rfm_segmented['segment'] == 'High').sum()
-    customers_at_risk = len(at_risk)
-
-    # 3 x 3 KPI layout
-    row1 = st.columns(3)
-    row1[0].metric("🛒 Avg Order Value", f"₹{aov:,.2f}")
-    row1[1].metric("💰 Avg Customer CLTV", f"₹{avg_cltv:,.2f}")
-    row1[2].metric("📦 Avg Transactions/User", f"{avg_txns_per_user:.2f}")
-
-    row2 = st.columns(3)
-    row2[0].metric("📈 Total Revenue", f"₹{total_revenue:,.0f}")
-    row2[1].metric("📆 Data Timeframe", f"{start_date} → {end_date}")
-    row2[2].metric("👥 Total Customers", total_customers)
-
-    row3 = st.columns(3)
-    row3[0].metric("🌟 High Value Customers", high_value_customers)
-    row3[1].metric("⚠️ Customers at Risk*", customers_at_risk)
-    row3[2].empty()
-
-    st.caption("📌 *Customers at Risk* refers to users whose **Recency > 90 days**")
-    st.divider()
-    st.subheader("📈 Visual Insights")
-
-<<<<<<< HEAD
-=======
-
-    # Color palette
-    segment_colors = {
-        'High': '#1f77b4',     
-        'Medium': "#5fa2dd",   
-        'Low': "#cfe2f3"       
-    }
-
->>>>>>> f47237c5
-    segment_counts = rfm_segmented['segment'].value_counts().reset_index()
-    segment_counts.columns = ['Segment', 'Count']
-    custom_colors = ['#1f77b4', '#2ca02c', '#ff7f0e', '#d62728', '#9467bd']
-
-    viz_col1, viz_col2 = st.columns(2)
-    with viz_col1:
-        st.markdown("#### 🎯 Customer Segment Distribution")
-        fig1 = px.pie(segment_counts, values='Count', names='Segment', hole=0.45, color_discrete_sequence=custom_colors)
-        fig1.update_traces(textinfo='percent+label', textposition='inside')
-        st.plotly_chart(fig1, use_container_width=True)
-    
-    with viz_col2:
-<<<<<<< HEAD
-        st.markdown("#### 🔮 Predicted CLTV Distribution (3-Month)")
-        fig4 = px.histogram(
-            rfm_segmented, x='predicted_cltv_3m', nbins=30,
-            title='CLTV Prediction Distribution',
-            color_discrete_sequence=['#636efa']
-        )
-        fig4.update_layout(xaxis_title="Predicted CLTV", yaxis_title="Customer Count")
-        st.plotly_chart(fig4, use_container_width=True)
-=======
-        st.markdown("#### 📊 Segment-wise Average Metrics")
-
-        metric_option = st.selectbox(
-            "Choose Metric",
-            options=[
-                "Average Order Value",
-                "Average CLTV",
-                "Avg Transactions per User",
-                "Avg Days Between Orders",
-                "Avg Recency",
-                "Avg Monetary Value",
-                "Predicted Churn Probability"
-            ],
-            index=0,
-            key="segment_metric_option"
-        )
-
-        if metric_option == "Average Order Value":
-            metric_data = rfm_segmented.groupby("segment")["aov"].mean().reset_index().rename(columns={"aov": "value"})
-            y_title = "Average Order Value"
-        elif metric_option == "Average CLTV":
-            metric_data = rfm_segmented.groupby("segment")["CLTV"].mean().reset_index().rename(columns={"CLTV": "value"})
-            y_title = "Average CLTV"
-        elif metric_option == "Avg Transactions per User":
-            metric_data = rfm_segmented.groupby("segment")["frequency"].mean().reset_index().rename(columns={"frequency": "value"})
-            y_title = "Avg Transactions/User"
-        elif metric_option == "Avg Days Between Orders":
-            metric_data = rfm_segmented.groupby("segment")["avg_days_between_orders"].mean().reset_index().rename(columns={"avg_days_between_orders": "value"})
-            y_title = "Avg Days Between Orders"
-        elif metric_option == "Avg Recency":
-            metric_data = rfm_segmented.groupby("segment")["recency"].mean().reset_index().rename(columns={"recency": "value"})
-            y_title = "Average Recency (days)"
-        elif metric_option == "Avg Monetary Value":
-            metric_data = rfm_segmented.groupby("segment")["monetary"].mean().reset_index().rename(columns={"monetary": "value"})
-            y_title = "Avg Monetary Value"
-        elif metric_option == "Predicted Churn Probability":
-            metric_data = rfm_segmented.groupby("segment")["predicted_churn_prob"].mean().reset_index().rename(columns={"predicted_churn_prob": "value"})
-            y_title = "Predicted Churn Probability"
-
-        metric_data['Color'] = metric_data['segment'].map(segment_colors)
-        fig2 = px.bar(
-            metric_data.sort_values(by='value'),
-            x='value',
-            y='segment',
-            orientation='h',
-            labels={'value': y_title},
-            color='segment',
-            color_discrete_map=segment_colors,
-            text='value'
-        )
-
-        if "₹" in y_title:
-            fig2.update_traces(texttemplate='₹%{text:.2f}')
-        elif "Probability" in y_title:
-            fig2.update_traces(texttemplate='%{text:.1%}')
-        else:
-            fig2.update_traces(texttemplate='%{text:.2f}')
-        fig2.update_layout(title=f"{y_title} by Segment", xaxis_title=y_title)
-        st.plotly_chart(fig2, use_container_width=True)
-
-    # st.markdown("#### 📊 Segment-wise Average Metrics")
-    # metric_option = st.selectbox("Choose Metric to Display", options=["AOV", "Average CLTV"], index=0)
-    # if metric_option == "AOV":
-    #     metric_data = rfm_segmented.groupby("segment")['aov'].mean().reset_index().rename(columns={"aov": "value"})
-    #     y_title = "Average Order Value"
-    # else:
-    #     metric_data = rfm_segmented.groupby("segment")['CLTV'].mean().reset_index().rename(columns={"CLTV": "value"})
-    #     y_title = "Average CLTV"
-
-    # metric_data['Color'] = metric_data['segment'].map(segment_colors)
-    # fig2 = px.bar(
-    #     metric_data.sort_values(by='value'),
-    #     x='value',
-    #     y='segment',
-    #     orientation='h',
-    #     labels={'value': y_title},
-    #     color='segment',
-    #     color_discrete_map=segment_colors,
-    #     text='value'
-    # )
-    # fig2.update_traces(texttemplate='%{text:.2f}', textposition='outside')
-    # fig2.update_layout(title=f"{y_title} by Segment", xaxis_title=y_title)
-    # st.plotly_chart(fig2, use_container_width=True)
-
-    # 🛍️ Top Products by Segment
-    st.divider()
-    st.markdown("#### 🛍️ Top Products Bought by Segment Customers")
-    try:
-        selected_segment = st.selectbox("Choose a Customer Segment", options=['High', 'Medium', 'Low'], index=0)
-        segment_users = rfm_segmented[rfm_segmented['segment'] == selected_segment]['User ID']
-        segment_transaction_ids = df_transactions[df_transactions['User ID'].isin(segment_users)]['Transaction ID']
-
-        orders = df_orders.rename(columns=lambda x: x.strip().lower().replace(" ", "_"))
-        if 'unit_price' in orders.columns:
-            orders.rename(columns={'unit_price': 'unitprice'}, inplace=True)
-
-        required_cols = {'transaction_id', 'product_id', 'quantity', 'unitprice'}
-        if not required_cols.issubset(set(orders.columns)):
-            st.warning(f"⚠️ Required columns not found: {required_cols}")
-            st.write("Found columns:", orders.columns.tolist())
-        else:
-            filtered_orders = orders[orders['transaction_id'].isin(segment_transaction_ids)].copy()
-            filtered_orders['revenue'] = filtered_orders['quantity'] * filtered_orders['unitprice']
-
-            top_products = (
-                filtered_orders.groupby('product_id')
-                .agg(Total_Quantity=('quantity', 'sum'), Total_Revenue=('revenue', 'sum'))
-                .sort_values(by='Total_Revenue', ascending=False)
-                .head(5)
-                .reset_index()
-            )
-
-            if not top_products.empty:
-                st.markdown(f"#### 📦 Top 5 Products by Revenue for '{selected_segment}' Segment")
-                fig_products = px.bar(
-                    top_products,
-                    x='product_id',
-                    y='Total_Revenue',
-                    text='Total_Revenue',
-                    labels={'product_id': 'Product ID', 'Total_Revenue': 'Revenue'},
-                    color='product_id',
-                    color_discrete_sequence = [
-                            '#08306b',  # Very Dark Blue
-                            '#2171b5',  # Mid Blue
-                            '#4292c6',  # Light Blue
-                            '#6baed6',  # Softer Blue
-                            '#9ecae1'   # Pale Blue
-                        ]
-                        
-                )
-                fig_products.update_traces(texttemplate='₹%{text:.2f}', textposition='outside')
-                fig_products.update_layout(yaxis_title="Total Revenue", xaxis_title="Product ID")
-                st.plotly_chart(fig_products, use_container_width=True)
-            else:
-                st.info("✅ No products found for this segment.")
-    except Exception as e:
-        st.warning(f"⚠️ Could not compute top products: {e}")
->>>>>>> f47237c5
-
-def show_prediction_tab(rfm_segmented):
-    st.subheader("🔮 Predicted CLTV (Next 3 Months)")
-    st.caption("Forecasted CLTV using BG/NBD + Gamma-Gamma model")
-    st.dataframe(
-        rfm_segmented[['User ID', 'predicted_cltv_3m']]
-        .sort_values(by='predicted_cltv_3m', ascending=False)
-        .reset_index(drop=True)
-        .style.format({'predicted_cltv_3m': '₹{:,.2f}'}),
-        use_container_width=True
-    )
-
-<<<<<<< HEAD
-=======
-    st.markdown("---")
-
-    # Graph Filter BELOW the table
-    graph_segment = st.selectbox(
-        "📈 Graph Filter by Segment", ["All", "High", "Medium", "Low"],
-        index=0, key="graph_segment_filter"
-    )
-
-    if graph_segment != "All":
-        graph_data = rfm_segmented[rfm_segmented['segment'] == graph_segment].copy()
-    else:
-        graph_data = rfm_segmented.copy()
-
-    # Sort by actual CLTV for visual clarity
-    graph_data = graph_data.sort_values(by='CLTV', ascending=False).reset_index(drop=True)
-    graph_data['Index'] = graph_data.index + 1  # For x-axis
-
-    # Create line chart with both actual and predicted
-    fig = px.line(
-        graph_data, x='Index', y='CLTV', markers=True,
-        labels={'Index': 'Customer Index', 'CLTV': 'Historical CLTV'},
-        title=f"📊 Historical vs Predicted CLTV ({graph_segment} Segment)"
-    )
-
-    fig.add_scatter(
-        x=graph_data['Index'],
-        y=graph_data['predicted_cltv_3m'],
-        mode='markers+lines',
-        name='Predicted CLTV (3M)',
-        marker=dict(color='green'),
-        line=dict(color='green')
-    )
-
-    fig.update_layout(
-        xaxis_title="Customer Index (sorted by Historical CLTV)",
-        yaxis_title="CLTV Value (₹)",
-        height=500,
-        legend=dict(title="Type")
-    )
-
-    st.plotly_chart(fig, use_container_width=True)
-
-    st.markdown("#### 🔮 Predicted CLTV Distribution (3-Month)")
-
-    fig_dist = px.histogram(
-        graph_data,
-        x='predicted_cltv_3m',
-        nbins=30,
-        color_discrete_sequence=['#5fa2dd']  # solid green
-    )
-    fig_dist.update_layout(
-        xaxis_title="Predicted CLTV",
-        yaxis_title="Customer Count",
-        title="Distribution of Predicted CLTV (Next 3 Months)"
-    )
-    st.plotly_chart(fig_dist, use_container_width=True)
-
-
-
->>>>>>> f47237c5
-def show_detailed_view(rfm_segmented, at_risk):
-    st.subheader("📋 Full RFM Segmented Data with CLTV")
-    st.dataframe(rfm_segmented)
-
-    st.subheader("⚠️ Customers at Risk (Recency > 90 days)")
-    st.dataframe(at_risk)
-
-def show_churn_tab():
-    st.subheader("📉 Churn Prediction")
-
-    rfm_segmented = st.session_state['rfm_segmented']
-    churned = rfm_segmented[rfm_segmented['predicted_churn'] == 1]
-
-    st.metric("Predicted Churned Customers", len(churned))
-    st.metric("Churn Rate (%)", f"{(len(churned) / len(rfm_segmented) * 100):.2f}")
-
-    """st.divider()
-    st.markdown("### 🧠 Model Classification Report")
-    if 'churn_report' in st.session_state:
-        st.dataframe(pd.DataFrame(st.session_state['churn_report']).T.style.format(precision=2), use_container_width=True)"""
-
-    """st.divider()
-    st.markdown("### 🧪 Feature Importance")
-    if 'churn_importance' in st.session_state:
-        feature_cols = ['frequency', 'monetary', 'aov', 'avg_days_between_orders', 'CLTV_30d', 'CLTV_60d', 'CLTV_90d']
-        importance_df = pd.DataFrame({'Feature': feature_cols, 'Importance': st.session_state['churn_importance']}).sort_values(by='Importance')
-        fig = px.bar(importance_df, x='Importance', y='Feature', orientation='h', title="Feature Importance")
-        st.plotly_chart(fig, use_container_width=True)"""
-
-    st.divider()
-    st.markdown("### 🔍 All Customers with Churn Prediction")
-    st.dataframe(
-        rfm_segmented[['User ID', 'segment', 'frequency', 'aov', 'predicted_cltv_3m',
-                       'predicted_churn_prob', 'predicted_churn']]
-        .sort_values(by='predicted_churn_prob', ascending=False)
-        .style.format({'predicted_churn_prob': '{:.2%}', 'predicted_cltv_3m': '₹{:,.2f}'}),
-        use_container_width=True
-    )
-    st.divider()
-    st.markdown("### ⏳ Predicted Days Until Churn")
-    st.dataframe(
-        rfm_segmented[['User ID', 'segment', 'expected_churn_days', 'predicted_churn_prob']]
-        .sort_values(by='expected_churn_days')
-        .style.format({'expected_churn_days': '{:.0f}', 'predicted_churn_prob': '{:.2%}'})
-    )
-
-def has_duplicate_columns(df1, df2):
-    return df1.columns.duplicated().any() or df2.columns.duplicated().any()
-
-if __name__ == "__main__":
-    run_streamlit_app()
+import os
+import streamlit as st
+import pandas as pd
+import plotly.express as px
+from input import convert_data_types
+from operations import CustomerAnalytics
+from mapping import auto_map_columns, expected_orders_cols, expected_transaction_cols
+from cltv_model import fit_bgf_ggf
+from churn_model import train_churn_model
+from cox_model import train_cox_model
+
+# Sample file paths
+BASE_DIR = os.path.dirname(__file__)
+SAMPLE_ORDER_PATH = os.path.join(BASE_DIR, "sample_data", "Orders.csv")
+SAMPLE_TRANS_PATH = os.path.join(BASE_DIR, "sample_data", "Transactional.csv")
+
+def run_streamlit_app():
+    st.set_page_config(page_title="CLTV Dashboard", layout="wide")
+    st.title("Customer Lifetime Value Dashboard")
+
+
+    tab1, tab2, tab3, tab4, tab5, tab6 = st.tabs([
+        "Upload / Load Data", "Insights", "Detailed View", "Predictions", "Realization Curve", "Churn" 
+    ])
+
+    with tab1:
+        handle_data_upload()
+    if data_ready():
+        with tab2:
+            show_insights()
+        with tab3:
+            show_detailed_view(
+                st.session_state['rfm_segmented'],
+                st.session_state['at_risk']
+            )
+        with tab4:
+            show_prediction_tab(st.session_state['rfm_segmented'])
+        with tab5:
+            show_churn_tab()
+    else:
+        for tab in [tab2, tab3, tab4, tab5]:
+            with tab:
+                st.warning("⚠ Please upload or load data first.")
+
+def handle_data_upload():
+    orders_file = st.file_uploader("Upload Orders CSV", type=["csv"])
+    transactions_file = st.file_uploader("Upload Transactions CSV", type=["csv"])
+
+    if orders_file and transactions_file:
+        st.session_state['orders_file'] = orders_file
+        st.session_state['transactions_file'] = transactions_file
+        st.session_state['use_sample'] = False
+        process_data()
+    elif st.button("🚀 Use Sample Data Instead"):
+        st.session_state['use_sample'] = True
+        process_data()
+
+def process_data():
+    try:
+        if st.session_state.get('use_sample'):
+            df_orders = pd.read_csv(SAMPLE_ORDER_PATH)
+            df_transactions = pd.read_csv(SAMPLE_TRANS_PATH)
+        else:
+            df_orders = pd.read_csv(st.session_state['orders_file'])
+            df_transactions = pd.read_csv(st.session_state['transactions_file'])
+
+        if has_duplicate_columns(df_orders, df_transactions):
+            st.error("❌ Duplicate column names detected.")
+            return
+
+        orders_mapping = auto_map_columns(df_orders, expected_orders_cols)
+        trans_mapping = auto_map_columns(df_transactions, expected_transaction_cols)
+
+        df_orders = df_orders.rename(columns={v: k for k, v in orders_mapping.items()})
+        df_transactions = df_transactions.rename(columns={v: k for k, v in trans_mapping.items()})
+        df_orders, df_transactions = convert_data_types(df_orders, df_transactions)
+
+        analytics = CustomerAnalytics(df_transactions)
+        customer_level = analytics.compute_customer_level()
+        rfm_segmented = analytics.rfm_segmentation(customer_level)
+        rfm_segmented = analytics.calculate_cltv(rfm_segmented)
+        rfm_segmented = analytics.label_churned_customers(rfm_segmented)
+        rfm_segmented = analytics.prepare_survival_data(rfm_segmented)
+
+        X, y = analytics.get_churn_features(rfm_segmented)
+
+        model, report, importances, X_test, y_test = train_churn_model(X, y)
+
+        rfm_segmented['predicted_churn_prob'] = model.predict_proba(X)[:, 1]
+        rfm_segmented['predicted_churn'] = (rfm_segmented['predicted_churn_prob'] >= 0.5).astype(int)
+
+        predicted_cltv = fit_bgf_ggf(df_transactions)
+        rfm_segmented = rfm_segmented.merge(predicted_cltv, on='User ID', how='left')
+        rfm_segmented['predicted_cltv_3m'] = rfm_segmented['predicted_cltv_3m'].fillna(0)
+
+        at_risk = analytics.customers_at_risk(rfm_segmented)
+
+        cox_features = ['recency', 'frequency', 'monetary', 'aov', 'avg_days_between_orders',
+                'CLTV_30d', 'CLTV_60d', 'CLTV_90d']
+        cox_model, rfm_segmented = train_cox_model(rfm_segmented, cox_features)
+        st.session_state['cox_model'] = cox_model
+
+        st.session_state['df_orders'] = df_orders
+        st.session_state['df_transactions'] = df_transactions
+        st.session_state['rfm_segmented'] = rfm_segmented
+        st.session_state['at_risk'] = at_risk
+        st.session_state['churn_model'] = model
+        st.session_state['churn_report'] = report
+        st.session_state['churn_importance'] = importances
+
+        st.success("✅ Data processed successfully!")
+
+    except Exception as e:
+        st.error(f"❌ Error during processing: {e}")
+
+def data_ready():
+    keys = ['df_orders', 'df_transactions', 'rfm_segmented', 'at_risk']
+    return all(k in st.session_state and st.session_state[k] is not None for k in keys)
+
+def show_insights():
+    rfm_segmented = st.session_state['rfm_segmented']
+    at_risk = st.session_state['at_risk']
+    df_orders = st.session_state['df_orders']
+    df_transactions = st.session_state['df_transactions']
+
+    st.subheader("📌 Key KPIs")
+
+    # Safety check: required columns must exist in already-standardized format
+    required_order_cols = {'Quantity', 'Unit Price', 'Order Date', 'User ID'}
+    required_trans_cols = {'User ID', 'Transaction ID'}
+
+    if not required_order_cols.issubset(df_orders.columns):
+        st.warning(f"⚠ Required columns missing from orders: {required_order_cols - set(df_orders.columns)}")
+        return
+    if not required_trans_cols.issubset(df_transactions.columns):
+        st.warning(f"⚠ Required columns missing from transactions: {required_trans_cols - set(df_transactions.columns)}")
+        return
+
+    # KPI Calculations
+    df_orders['Revenue'] = df_orders['Quantity'] * df_orders['Unit Price']
+    total_revenue = df_orders['Revenue'].sum()
+    aov = df_orders.groupby('User ID')['Revenue'].sum().mean()
+    avg_cltv = rfm_segmented['CLTV'].mean()
+    avg_txns_per_user = df_transactions.groupby('User ID')['Transaction ID'].nunique().mean()
+
+    start_date = pd.to_datetime(df_orders['Order Date']).min().strftime("%d-%m-%Y")
+    end_date = pd.to_datetime(df_orders['Order Date']).max().strftime("%d-%m-%Y")
+    total_customers = len(rfm_segmented)
+    high_value_customers = (rfm_segmented['segment'] == 'High').sum()
+    customers_at_risk = len(at_risk)
+
+    # 3 x 3 KPI layout
+    row1 = st.columns(3)
+    row1[0].metric("🛒 Avg Order Value", f"₹{aov:,.2f}")
+    row1[1].metric("💰 Avg Customer CLTV", f"₹{avg_cltv:,.2f}")
+    row1[2].metric("📦 Avg Transactions/User", f"{avg_txns_per_user:.2f}")
+
+    row2 = st.columns(3)
+    row2[0].metric("📈 Total Revenue", f"₹{total_revenue:,.0f}")
+    row2[1].metric("📆 Data Timeframe", f"{start_date} → {end_date}")
+    row2[2].metric("👥 Total Customers", total_customers)
+
+    row3 = st.columns(3)
+    row3[0].metric("🌟 High Value Customers", high_value_customers)
+    row3[1].metric("⚠️ Customers at Risk*", customers_at_risk)
+    row3[2].empty()
+
+    st.caption("📌 *Customers at Risk* refers to users whose **Recency > 90 days**")
+    st.divider()
+    st.subheader("📈 Visual Insights")
+
+
+    # Color palette
+    segment_colors = {
+        'High': '#1f77b4',     
+        'Medium': "#5fa2dd",   
+        'Low': "#cfe2f3"       
+    }
+
+    segment_counts = rfm_segmented['segment'].value_counts().reset_index()
+    segment_counts.columns = ['Segment', 'Count']
+    custom_colors = ['#1f77b4', '#2ca02c', '#ff7f0e', '#d62728', '#9467bd']
+
+    viz_col1, viz_col2 = st.columns(2)
+    with viz_col1:
+        st.markdown("#### 🎯 Customer Segment Distribution")
+        fig1 = px.pie(segment_counts, values='Count', names='Segment', hole=0.45, color_discrete_sequence=custom_colors)
+        fig1.update_traces(textinfo='percent+label', textposition='inside')
+        st.plotly_chart(fig1, use_container_width=True)
+    
+    with viz_col2:
+        st.markdown("#### 📊 Segment-wise Average Metrics")
+
+        metric_option = st.selectbox(
+            "Choose Metric",
+            options=[
+                "Average Order Value",
+                "Average CLTV",
+                "Avg Transactions per User",
+                "Avg Days Between Orders",
+                "Avg Recency",
+                "Avg Monetary Value",
+                "Predicted Churn Probability"
+            ],
+            index=0,
+            key="segment_metric_option"
+        )
+
+        if metric_option == "Average Order Value":
+            metric_data = rfm_segmented.groupby("segment")["aov"].mean().reset_index().rename(columns={"aov": "value"})
+            y_title = "Average Order Value"
+        elif metric_option == "Average CLTV":
+            metric_data = rfm_segmented.groupby("segment")["CLTV"].mean().reset_index().rename(columns={"CLTV": "value"})
+            y_title = "Average CLTV"
+        elif metric_option == "Avg Transactions per User":
+            metric_data = rfm_segmented.groupby("segment")["frequency"].mean().reset_index().rename(columns={"frequency": "value"})
+            y_title = "Avg Transactions/User"
+        elif metric_option == "Avg Days Between Orders":
+            metric_data = rfm_segmented.groupby("segment")["avg_days_between_orders"].mean().reset_index().rename(columns={"avg_days_between_orders": "value"})
+            y_title = "Avg Days Between Orders"
+        elif metric_option == "Avg Recency":
+            metric_data = rfm_segmented.groupby("segment")["recency"].mean().reset_index().rename(columns={"recency": "value"})
+            y_title = "Average Recency (days)"
+        elif metric_option == "Avg Monetary Value":
+            metric_data = rfm_segmented.groupby("segment")["monetary"].mean().reset_index().rename(columns={"monetary": "value"})
+            y_title = "Avg Monetary Value"
+        elif metric_option == "Predicted Churn Probability":
+            metric_data = rfm_segmented.groupby("segment")["predicted_churn_prob"].mean().reset_index().rename(columns={"predicted_churn_prob": "value"})
+            y_title = "Predicted Churn Probability"
+
+        metric_data['Color'] = metric_data['segment'].map(segment_colors)
+        fig2 = px.bar(
+            metric_data.sort_values(by='value'),
+            x='value',
+            y='segment',
+            orientation='h',
+            labels={'value': y_title},
+            color='segment',
+            color_discrete_map=segment_colors,
+            text='value'
+        )
+
+        if "₹" in y_title:
+            fig2.update_traces(texttemplate='₹%{text:.2f}')
+        elif "Probability" in y_title:
+            fig2.update_traces(texttemplate='%{text:.1%}')
+        else:
+            fig2.update_traces(texttemplate='%{text:.2f}')
+        fig2.update_layout(title=f"{y_title} by Segment", xaxis_title=y_title)
+        st.plotly_chart(fig2, use_container_width=True)
+
+    # st.markdown("#### 📊 Segment-wise Average Metrics")
+    # metric_option = st.selectbox("Choose Metric to Display", options=["AOV", "Average CLTV"], index=0)
+    # if metric_option == "AOV":
+    #     metric_data = rfm_segmented.groupby("segment")['aov'].mean().reset_index().rename(columns={"aov": "value"})
+    #     y_title = "Average Order Value"
+    # else:
+    #     metric_data = rfm_segmented.groupby("segment")['CLTV'].mean().reset_index().rename(columns={"CLTV": "value"})
+    #     y_title = "Average CLTV"
+
+    # metric_data['Color'] = metric_data['segment'].map(segment_colors)
+    # fig2 = px.bar(
+    #     metric_data.sort_values(by='value'),
+    #     x='value',
+    #     y='segment',
+    #     orientation='h',
+    #     labels={'value': y_title},
+    #     color='segment',
+    #     color_discrete_map=segment_colors,
+    #     text='value'
+    # )
+    # fig2.update_traces(texttemplate='%{text:.2f}', textposition='outside')
+    # fig2.update_layout(title=f"{y_title} by Segment", xaxis_title=y_title)
+    # st.plotly_chart(fig2, use_container_width=True)
+
+    # 🛍️ Top Products by Segment
+    st.divider()
+    st.markdown("#### 🛍️ Top Products Bought by Segment Customers")
+    try:
+        selected_segment = st.selectbox("Choose a Customer Segment", options=['High', 'Medium', 'Low'], index=0)
+        segment_users = rfm_segmented[rfm_segmented['segment'] == selected_segment]['User ID']
+        segment_transaction_ids = df_transactions[df_transactions['User ID'].isin(segment_users)]['Transaction ID']
+
+        orders = df_orders.rename(columns=lambda x: x.strip().lower().replace(" ", "_"))
+        if 'unit_price' in orders.columns:
+            orders.rename(columns={'unit_price': 'unitprice'}, inplace=True)
+
+        required_cols = {'transaction_id', 'product_id', 'quantity', 'unitprice'}
+        if not required_cols.issubset(set(orders.columns)):
+            st.warning(f"⚠️ Required columns not found: {required_cols}")
+            st.write("Found columns:", orders.columns.tolist())
+        else:
+            filtered_orders = orders[orders['transaction_id'].isin(segment_transaction_ids)].copy()
+            filtered_orders['revenue'] = filtered_orders['quantity'] * filtered_orders['unitprice']
+
+            top_products = (
+                filtered_orders.groupby('product_id')
+                .agg(Total_Quantity=('quantity', 'sum'), Total_Revenue=('revenue', 'sum'))
+                .sort_values(by='Total_Revenue', ascending=False)
+                .head(5)
+                .reset_index()
+            )
+
+            if not top_products.empty:
+                st.markdown(f"#### 📦 Top 5 Products by Revenue for '{selected_segment}' Segment")
+                fig_products = px.bar(
+                    top_products,
+                    x='product_id',
+                    y='Total_Revenue',
+                    text='Total_Revenue',
+                    labels={'product_id': 'Product ID', 'Total_Revenue': 'Revenue'},
+                    color='product_id',
+                    color_discrete_sequence = [
+                            '#08306b',  # Very Dark Blue
+                            '#2171b5',  # Mid Blue
+                            '#4292c6',  # Light Blue
+                            '#6baed6',  # Softer Blue
+                            '#9ecae1'   # Pale Blue
+                        ]
+                        
+                )
+                fig_products.update_traces(texttemplate='₹%{text:.2f}', textposition='outside')
+                fig_products.update_layout(yaxis_title="Total Revenue", xaxis_title="Product ID")
+                st.plotly_chart(fig_products, use_container_width=True)
+            else:
+                st.info("✅ No products found for this segment.")
+    except Exception as e:
+        st.warning(f"⚠️ Could not compute top products: {e}")
+
+def show_prediction_tab(rfm_segmented):
+    st.subheader("🔮 Predicted CLTV (Next 3 Months)")
+    st.caption("Forecasted CLTV using BG/NBD + Gamma-Gamma model")
+    st.dataframe(
+        rfm_segmented[['User ID', 'predicted_cltv_3m']]
+        .sort_values(by='predicted_cltv_3m', ascending=False)
+        .reset_index(drop=True)
+        .style.format({'predicted_cltv_3m': '₹{:,.2f}'}),
+        use_container_width=True
+    )
+
+    st.markdown("---")
+
+    # Graph Filter BELOW the table
+    graph_segment = st.selectbox(
+        "📈 Graph Filter by Segment", ["All", "High", "Medium", "Low"],
+        index=0, key="graph_segment_filter"
+    )
+
+    if graph_segment != "All":
+        graph_data = rfm_segmented[rfm_segmented['segment'] == graph_segment].copy()
+    else:
+        graph_data = rfm_segmented.copy()
+
+    # Sort by actual CLTV for visual clarity
+    graph_data = graph_data.sort_values(by='CLTV', ascending=False).reset_index(drop=True)
+    graph_data['Index'] = graph_data.index + 1  # For x-axis
+
+    # Create line chart with both actual and predicted
+    fig = px.line(
+        graph_data, x='Index', y='CLTV', markers=True,
+        labels={'Index': 'Customer Index', 'CLTV': 'Historical CLTV'},
+        title=f"📊 Historical vs Predicted CLTV ({graph_segment} Segment)"
+    )
+
+    fig.add_scatter(
+        x=graph_data['Index'],
+        y=graph_data['predicted_cltv_3m'],
+        mode='markers+lines',
+        name='Predicted CLTV (3M)',
+        marker=dict(color='green'),
+        line=dict(color='green')
+    )
+
+    fig.update_layout(
+        xaxis_title="Customer Index (sorted by Historical CLTV)",
+        yaxis_title="CLTV Value (₹)",
+        height=500,
+        legend=dict(title="Type")
+    )
+
+    st.plotly_chart(fig, use_container_width=True)
+
+    st.markdown("#### 🔮 Predicted CLTV Distribution (3-Month)")
+
+    fig_dist = px.histogram(
+        graph_data,
+        x='predicted_cltv_3m',
+        nbins=30,
+        color_discrete_sequence=['#5fa2dd']  # solid green
+    )
+    fig_dist.update_layout(
+        xaxis_title="Predicted CLTV",
+        yaxis_title="Customer Count",
+        title="Distribution of Predicted CLTV (Next 3 Months)"
+    )
+    st.plotly_chart(fig_dist, use_container_width=True)
+
+
+
+def show_detailed_view(rfm_segmented, at_risk):
+    st.subheader("📋 Full RFM Segmented Data with CLTV")
+    st.dataframe(rfm_segmented)
+
+    st.subheader("⚠️ Customers at Risk (Recency > 90 days)")
+    st.dataframe(at_risk)
+
+def show_churn_tab():
+    st.subheader("📉 Churn Prediction")
+
+    rfm_segmented = st.session_state['rfm_segmented']
+    churned = rfm_segmented[rfm_segmented['predicted_churn'] == 1]
+
+    st.metric("Predicted Churned Customers", len(churned))
+    st.metric("Churn Rate (%)", f"{(len(churned) / len(rfm_segmented) * 100):.2f}")
+
+    """st.divider()
+    st.markdown("### 🧠 Model Classification Report")
+    if 'churn_report' in st.session_state:
+        st.dataframe(pd.DataFrame(st.session_state['churn_report']).T.style.format(precision=2), use_container_width=True)"""
+
+    """st.divider()
+    st.markdown("### 🧪 Feature Importance")
+    if 'churn_importance' in st.session_state:
+        feature_cols = ['frequency', 'monetary', 'aov', 'avg_days_between_orders', 'CLTV_30d', 'CLTV_60d', 'CLTV_90d']
+        importance_df = pd.DataFrame({'Feature': feature_cols, 'Importance': st.session_state['churn_importance']}).sort_values(by='Importance')
+        fig = px.bar(importance_df, x='Importance', y='Feature', orientation='h', title="Feature Importance")
+        st.plotly_chart(fig, use_container_width=True)"""
+
+    st.divider()
+    st.markdown("### 🔍 All Customers with Churn Prediction")
+    st.dataframe(
+        rfm_segmented[['User ID', 'segment', 'frequency', 'aov', 'predicted_cltv_3m',
+                       'predicted_churn_prob', 'predicted_churn']]
+        .sort_values(by='predicted_churn_prob', ascending=False)
+        .style.format({'predicted_churn_prob': '{:.2%}', 'predicted_cltv_3m': '₹{:,.2f}'}),
+        use_container_width=True
+    )
+    st.divider()
+    st.markdown("### ⏳ Predicted Days Until Churn")
+    st.dataframe(
+        rfm_segmented[['User ID', 'segment', 'expected_churn_days', 'predicted_churn_prob']]
+        .sort_values(by='expected_churn_days')
+        .style.format({'expected_churn_days': '{:.0f}', 'predicted_churn_prob': '{:.2%}'})
+    )
+
+def has_duplicate_columns(df1, df2):
+    return df1.columns.duplicated().any() or df2.columns.duplicated().any()
+
+if __name__ == "__main__":
+    run_streamlit_app()